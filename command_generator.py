--- conflicted
+++ resolved
@@ -98,69 +98,6 @@
     if goal in (0,3):
         print('\nBuilding FNT conversion command...\n')
         print('The FNT command will be Generated at the end and another terminal window will be opened. Enter your BMAP password and copy and paste the command into the terminal window to perform the FNT conversion.\n')
-<<<<<<< HEAD
-
-        if (goal == 3):
-            FNT_CHANNEL_PATH = input(Fore.MAGENTA + "Enter the path to the tiff channel to convert to FNT (W:\path\Ex_xxx_Chx): " + Style.RESET_ALL)
-            # IMARIS_OUTPUT_PATH = input(Fore.MAGENTA + "Enter the destination path for the placeholder imaris image (include imaris name in path: SWxxxxxx-xx.ims). Required for FNT script: " + Style.RESET_ALL)
-            X_VOXEL = input(Fore.MAGENTA +"Enter x voxel value in microns (x.x um): " + Style.RESET_ALL)
-            Y_VOXEL = input(Fore.MAGENTA +"Enter y voxel value in microns (x.x um): " + Style.RESET_ALL)
-            Z_VOXEL = input(Fore.MAGENTA +"Enter z voxel value in microns (x.x um): " + Style.RESET_ALL)
-            tgt_channel = 0
-        else:
-            print(Fore.MAGENTA + "Use red, green, or blue channel for FNT conversion: " + Style.RESET_ALL)
-            print('Enter [0] for '+ Fore.RED + 'red' + Style.RESET_ALL + f' channel: {redChannelPath}')
-            print('Enter [1] for '+ Fore.GREEN + 'green' + Style.RESET_ALL + f' channel: {greenChannelPath}')
-            print('Enter [2] for '+ Fore.BLUE + 'blue' + Style.RESET_ALL + f' channel: {blueChannelPath}')
-            tgt_channel = int(input(Fore.MAGENTA + "Target channel (0, 1, or 2): " + Style.RESET_ALL))
-            if (tgt_channel == 0):
-                FNT_CHANNEL_PATH = redChannelPath
-            elif (tgt_channel == 1):
-                FNT_CHANNEL_PATH = greenChannelPath
-            elif (tgt_channel == 2):
-                FNT_CHANNEL_PATH = blueChannelPath
-            else:
-                print(Fore.RED + 'Invalid channel entered: ' + str(tgt_channel) + Style.RESET_ALL)
-                sys.exit()
-        
-        match = re.search(f'Ex_.*', str(FNT_CHANNEL_PATH))
-        channel_folder = match.group()
-        FNT_OUTPUT_PATH = input(Fore.MAGENTA + "Enter the destination path for the converted FNT output ('Ex_xxx_Chx_FNT_tiff' will be added automatically to output path): " + Style.RESET_ALL)
-
-        # fntConversionCMD = f"python convert.py -i {IMARIS_OUTPUT_PATH} -t {FNT_OUTPUT_PATH}/{channel_folder}_FNT_tiff/ -fnt {FNT_OUTPUT_PATH}/{channel_folder}_FNT/ --channel {FNT_CHANNEL_PATH}/ -dx {X_VOXEL} -dy {Y_VOXEL} -dz {Z_VOXEL}"
-
-        fntConversionCMD = f"""
-srun -p bigmem --mem=800G --pty bash <<EOF 
-cd image-preprocessing-pipeline && conda activate stitching && mkdir -p {linux_path(FNT_OUTPUT_PATH)} && chmod -R 777 {linux_path(FNT_OUTPUT_PATH)} && python convert.py -i {linux_path(FNT_CHANNEL_PATH)}/ -fnt {linux_path(FNT_OUTPUT_PATH)}/{channel_folder}_FNT/ -dx {X_VOXEL} -dy {Y_VOXEL} -dz {Z_VOXEL} > {linux_path(FNT_OUTPUT_PATH)}/output_fnt_log.txt
-exit
-EOF"""
-        # print(fntConversionCMD)
-
-
-        # TODO: add mitch login step here...
-        # if saved pass file not found
-        # check if localCredentialsPath file exists
-        if (os.path.isfile(localCredentialsPath)):
-            userName = open(localCredentialsPath, 'r').read().split(':')[0]
-            # password = open(localCredentialsPath, 'r').read().split(':')[1]
-            creds_choice = input(f'Connection to BMAP compute nodes is need. Proceed with "{userName}" credentials? [1 for yes, 2 for no]: ')
-        
-        if (not (os.path.isfile(localCredentialsPath))) or (creds_choice == '2'):
-            print('FNT conversion requires access to BMAP cluster. Please enter your username to access the BMAP cluster to perform FNT conversion (Will be saved for future use): ')
-            userName = input('Username: ')
-            # password = input('Password: ')
-            directory = os.path.dirname(localCredentialsPath)
-            os.makedirs(directory, exist_ok=True)
-            with open(localCredentialsPath, 'w') as credsFile:
-                credsFile.write(f'{userName}')
-
-        ssh_command = f'ssh {userName}:@cl.bmap.ucla.edu'
-    
-        os.system(f'start "Anaconda Prompt" cmd.exe /k "{ssh_command}"')
-    # TODO: perform validations of the variables that require folder slashes... and replace the drive letters with mount paths 
-    # COMPOSITE_PATH, IMARIS_OUTPUT_PATH, FNT_OUTPUT_PATH, FNT_CHANNEL_PATH = validate_paths(COMPOSITE_PATH, IMARIS_OUTPUT_PATH, FNT_OUTPUT_PATH, FNT_CHANNEL_PATH)
-
-=======
 
         if (goal == 3):
             FNT_CHANNEL_PATH = input(Fore.MAGENTA + "Enter the path to the tiff channel to convert to FNT (W:\path\Ex_xxx_Chx): " + Style.RESET_ALL)
@@ -222,7 +159,6 @@
     # TODO: perform validations of the variables that require folder slashes... and replace the drive letters with mount paths 
     # COMPOSITE_PATH, IMARIS_OUTPUT_PATH, FNT_OUTPUT_PATH, FNT_CHANNEL_PATH = validate_paths(COMPOSITE_PATH, IMARIS_OUTPUT_PATH, FNT_OUTPUT_PATH, FNT_CHANNEL_PATH)
 
->>>>>>> 3356e860
     # Print the command statement with FNT specified as running concurrently with merge/Imaris conversion, print FNT and merge/imaris seperately
     if (goal == 0):
         print('\nMerging channels + Imaris conversion commands generated below. Copy, paste into Anaconda Prompt (current window), and run to begin processing:\n')
@@ -241,9 +177,5 @@
 
 if __name__ == "__main__":
     main()
-<<<<<<< HEAD
-    
-=======
     
 
->>>>>>> 3356e860
