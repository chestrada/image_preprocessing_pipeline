# For Stitching Light Sheet data
# Version 2 by Keivan Moradi on July 2022
# Please read the readme file for more information:
# https://github.com/ucla-brain/image-preprocessing-pipeline/blob/main/README.md
import logging as log
import os
import platform
import sys
from datetime import timedelta
from math import floor
from multiprocessing import freeze_support, Queue, Process, Pool, set_start_method
from pathlib import Path
from platform import uname
from queue import Empty
from re import compile, match, findall, IGNORECASE, MULTILINE
from subprocess import check_output, call, Popen, PIPE, CalledProcessError
from time import time, sleep
from typing import List, Tuple, Union, LiteralString
from argparse import RawDescriptionHelpFormatter, ArgumentParser, BooleanOptionalAction, Namespace

import mpi4py
import psutil
from cpufeature.extension import CPUFeature
from cv2 import MOTION_TRANSLATION, findTransformECC, TERM_CRITERIA_COUNT, TERM_CRITERIA_EPS
from numpy import ndarray, zeros, uint8, float32, eye, dstack, append, array, absolute, expm1
from numpy import round as np_round
from numpy.linalg import inv
from psutil import cpu_count, virtual_memory
from tqdm import tqdm
from skimage.measure import block_reduce
from skimage.transform import warp
from skimage.filters import sobel
from skimage.filters.thresholding import threshold_multiotsu
from torch.cuda import set_per_process_memory_fraction as cuda_set_per_process_memory_fraction

from flat import create_flat_img
from parallel_image_processor import parallel_image_processor, jumpy_step_range
from pystripe.core import (batch_filter, imread_tif_raw_png, imsave_tif, MultiProcessQueueRunner, progress_manager,
                           process_img, convert_to_8bit_fun, log1p_jit, prctl, np_max, np_mean, is_uniform_2d,
                           calculate_pad_size, cuda_get_device_properties, cuda_device_count,
                           CUDA_IS_AVAILABLE_FOR_PT, USE_PYTORCH, USE_JAX)
from supplements.cli_interface import (ask_for_a_number_in_range, date_time_now, PrintColors)
from supplements.tifstack import TifStack, imread_tif_stck
from tsv.volume import TSVVolume, VExtent

from align_images import main as align_main

# for testing purposes
# print("Current working directory: ", os.getcwd())

# experiment setup: user needs to set them right
# AllChannels = [(channel folder name, rgb color)]
AllChannels: List[Tuple[str, str]] = [
    ("Ex_488_Em_525", "b"), ("Ex_561_Em_600", "g"), ("Ex_647_Em_690", "r"), ("Ex_642_Em_690", "r"),
    ("Ex_488_Em_1", "b"), ("Ex_561_Em_1", "g"), ("Ex_642_Em_1", "r"),
    ("Ex_488_Ch0", "b"), ("Ex_561_Ch1", "g"), ("Ex_642_Ch2", "r"),
    ("Ex_488_Em_2", "b"), ("Ex_561_Em_2", "g"), ("Ex_642_Em_2", "r"), ("Ex_642_Em_680", "r")
]
VoxelSizeX_4x, VoxelSizeY_4x = (1.809,) * 2  # old stage --> 1.835
VoxelSizeX_8x, VoxelSizeY_8x = (0.82,) * 2
VoxelSizeX_9x, VoxelSizeY_9x = (0.72,) * 2
VoxelSizeX_10x, VoxelSizeY_10x = (0.62,) * 2
VoxelSizeX_15x, VoxelSizeY_15x = (0.41,) * 2
VoxelSizeX_40x, VoxelSizeY_40x = (0.14, 0.14)  # 0.143, 0.12
SUPPORTED_EXTENSIONS = ('.png', '.tif', '.tiff', '.raw')


def p_log(txt: Union[str, list]):
    txt: str = str(txt)
    print(txt)
    for _ in range(40):
        try:
            txt = txt.replace(
                PrintColors.ENDC, '').replace(
                PrintColors.WARNING, '').replace(
                PrintColors.BLUE, '').replace(
                PrintColors.GREEN, '').replace(
                PrintColors.FAIL, '').replace(
                PrintColors.BOLD, '').replace(
                PrintColors.CYAN, '').replace(
                PrintColors.HEADER, '').replace(
                PrintColors.UNDERLINE, '')
            log.info(txt)
        except (OSError, PermissionError):
            sleep(0.1)
            continue
        break


def get_voxel_sizes(objective: str, path: Path, is_mip: bool):
    tile_size = (2000, 2000)
    if objective == "4x":
        voxel_size_x = VoxelSizeX_4x
        voxel_size_y = VoxelSizeY_4x
        tile_size = (1600, 2000)  # y, x = tile_size
    elif objective == "8x":
        voxel_size_x = VoxelSizeX_8x
        voxel_size_y = VoxelSizeY_8x
    elif objective == "9x":
        voxel_size_x = VoxelSizeX_9x
        voxel_size_y = VoxelSizeY_9x
    elif objective == "10x":
        voxel_size_x = VoxelSizeX_10x
        voxel_size_y = VoxelSizeY_10x
    elif objective == "15x":
        voxel_size_x = VoxelSizeX_15x
        voxel_size_y = VoxelSizeY_15x
    elif objective == "40x":
        voxel_size_x = VoxelSizeX_40x
        voxel_size_y = VoxelSizeY_40x
        tile_size = (2048, 2048)
    # elif objective == "6":
    #     objective = ""
    #     tile_size_x = ask_for_a_number_in_range("what is the tile size on x axis in pixels?", (1, 2049), int)
    #     tile_size_y = ask_for_a_number_in_range("what is the tile size on y axis in pixels?", (1, 2049), int)
    #     voxel_size_x = ask_for_a_number_in_range("what is the x voxel size in µm?", (0.001, 1000), float)
    #     voxel_size_y = ask_for_a_number_in_range("what is the y voxel size in µm?", (0.001, 1000), float)
    #     tile_size = (tile_size_y, tile_size_x)
    else:
        print("Error: unsupported objective")
        log.error("Error: unsupported objective")
        raise RuntimeError

    voxel_size_z = None
    for y_folder in path.iterdir():
        if y_folder.is_dir() and voxel_size_z is None:
            for x_folder in y_folder.iterdir():
                if x_folder.is_dir():
                    try:
                        files = sorted([f for f in x_folder.iterdir() if
                                        f.suffix.lower() in SUPPORTED_EXTENSIONS and f.is_file()])
                        if len(files) > 1:
                            try:
                                voxel_size_z = (int(files[1].stem) - int(files[0].stem)) / 10
                                break
                            except ValueError as e:
                                print(e)
                                pass
                    except OSError as e:
                        print(e)
                        pass

    if voxel_size_z is None:
        voxel_size_z = ask_for_a_number_in_range(
            "what is the z-step size in µm?\n"
            f"{PrintColors.BLUE}hint: z-step is {'400' if is_mip else 'typically 0.8'} µm for the "
            f"{'MIP' if is_mip else 'main'} images generated by SmartSPIM{PrintColors.ENDC}",
            (0.001, 1000), float)
    return voxel_size_x, voxel_size_y, voxel_size_z, tile_size


def get_list_of_files(y_folder: Path, extensions=SUPPORTED_EXTENSIONS) -> List[Path]:
    extensions: Tuple[LiteralString, ...] = tuple(ext.lower() for ext in extensions)
    files_list = []
    for file in y_folder.iterdir():
        if file.suffix.lower() in extensions:
            files_list += [file]
    return files_list


def inspect_for_missing_tiles_get_files_list(channel_path: Path):
    p_log(f"{PrintColors.GREEN}{date_time_now()}: {PrintColors.ENDC}"
          f"inspecting channel {channel_path.name} for missing files.")
    folders_list = [y for x in channel_path.iterdir() if x.is_dir() for y in x.iterdir() if y.is_dir()]
    file_list = list(tqdm(
        map(get_list_of_files, folders_list),
        total=len(folders_list),
        desc="inspection",
        mininterval=1.0,
        unit=" tiles",
        ascii=True,
        smoothing=0.05
    ))

    path_dict = {}
    unraveled_file_list = []
    for y_folder, files in zip(folders_list, file_list):
        count = len(files)
        y_folders_list: list = path_dict.get(count, [])
        y_folders_list += [str(y_folder)]
        path_dict.update({count: y_folders_list})
        unraveled_file_list += files

    counts_list = sorted([int(count) for count, folder_list in path_dict.items()])
    if (len(counts_list) > 1 and counts_list[0] != 1) or (len(counts_list) > 2 and counts_list[0] == 1):
        p_log(counts_list)
        p_log(f"{PrintColors.WARNING}warning: following folders might have missing tiles:{PrintColors.ENDC}")
        for count in counts_list[:-1]:
            if count != 1:
                folders = "\n\t\t".join(path_dict[count])
                p_log(f"{PrintColors.WARNING}\tfolders having {count} tiles: \n"
                      f"\t\t{folders}{PrintColors.ENDC}")

    return unraveled_file_list, counts_list[-1]


def correct_path_for_cmd(filepath):
    if sys.platform == "win32":
        return f"\"{filepath}\""
    else:
        return str(filepath).replace(" ", r"\ ").replace("(", r"\(").replace(")", r"\)")


def correct_path_for_wsl(filepath):
    p = compile(r"/mnt/(.)/")
    new_path = p.sub(r'\1:\\\\', str(filepath))
    new_path = new_path.replace(" ", r"\ ").replace("(", r"\(").replace(")", r"\)").replace("/", "\\\\")
    return new_path


def worker(command: str):
    return_code = call(command, shell=True)
    p_log(f"\nfinished:\n\t{command}\n\treturn code: {return_code}\n")
    return return_code


class MultiProcessCommandRunner(Process):
    def __init__(self, queue, command, pattern: str = "", position: int = None, percent_conversion: float = 100,
                 check_stderr: bool = False):
        Process.__init__(self)
        super().__init__()
        self.daemon = True
        self.queue = queue
        self.command = command
        self.position = position
        self.pattern = pattern
        self.percent_conversion = percent_conversion
        self.check_stderr = check_stderr

    def run(self):
        return_code = None  # 0 == success and any other number is an error code
        previous_percent, percent = 0, 0
        try:
            if self.position is None:
                return_code = worker(self.command)
            else:
                process = Popen(
                    self.command,
                    stdout=PIPE,
                    stderr=PIPE,
                    shell=True,
                    text=True,
                    start_new_session=False,
                    bufsize=0
                )
                pattern = compile(self.pattern, IGNORECASE | MULTILINE)
                while return_code is None:
                    return_code = process.poll()
                    if self.check_stderr:
                        output = process.stderr.readline()
                        if not isinstance(output, str):
                            output = str(output)
                    else:
                        output = process.stdout.readline()
                    matches = match(pattern, output)
                    if matches:
                        percent = round(float(matches[1]) * self.percent_conversion, 1)
                        self.queue.put([percent - previous_percent, self.position, return_code, self.command])
                        previous_percent = percent
                if not self.check_stderr:
                    error = process.stderr.read()
                    if error:
                        print(f"{PrintColors.FAIL}Errors:\n{error}{PrintColors.ENDC}")
        except Exception as inst:
            p_log(f"{PrintColors.FAIL}"
                  f"Process failed for command:\n"
                  f"\t{self.command}.\n"
                  f"Error:\n"
                  f"\ttype: {type(inst)}\n"
                  f"\targs: {inst.args}\n"
                  f"\t{inst}"
                  f"{PrintColors.ENDC}")

        final_percent = 100 - previous_percent
        if return_code is not None and int(return_code) != 0:
            final_percent = 0
        self.queue.put([final_percent, self.position, return_code, self.command])


def reorder_list(a, b):
    for c in b:
        a.remove(c)
    return b + a


def execute(command):
    popen = Popen(command, stdout=PIPE, shell=True, text=True, universal_newlines=True, bufsize=1)
    for stdout_line in iter(popen.stdout.readline, ""):
        yield stdout_line
    popen.stdout.close()
    return_code = popen.wait()
    if return_code:
        p_log(f"\n{PrintColors.FAIL}Process failed for command:\n\t{command}{PrintColors.ENDC}\n")
        raise CalledProcessError(return_code, command)


def run_command(command, need_progress_dot=True):
    pattern = compile(r"error|warning|fail", IGNORECASE | MULTILINE)
    for stdout in execute(command):
        if need_progress_dot:
            important_messages = findall(pattern, stdout)
            if important_messages:
                p_log(f"\n{PrintColors.WARNING}{stdout}{PrintColors.ENDC}\n")
            else:
                print(".", end="", flush=True)
        else:
            print(stdout)
    p_log("")


def get_gradient(img: ndarray) -> ndarray:
    # threshold: float = 98.5
    # img_percentile = prctl(img, threshold)
    img = img.astype(float32)
    img = sobel(img)
    # img_percentile = prctl(img, threshold)
    # img = where(img >= img_percentile, 255, img / img_percentile * 255)  # scale images
    return img


def estimate_bit_shift(img, threshold: float, percentile=99.9):
    try:
        upper_bound = prctl(img[img > threshold], percentile)
    except (ValueError, AssertionError):
        upper_bound = np_max(img)
    upper_bound = int(np_round(expm1(upper_bound)))
    right_bit_shift: int = 8
    for b in range(0, 9):
        if 256 * 2 ** b >= upper_bound:
            right_bit_shift = b
            break
    return right_bit_shift


def process_channel(
        source_path: Path,
        channel: str,
        channel_for_alignment: str,
        preprocessed_path: Path,
        stitched_path: Path,
        voxel_size_x: float,
        voxel_size_y: float,
        voxel_size_z: float,
        objective: str,
        queue: Queue,
        stitch_mip: bool,
        isotropic_downsampl_downsampled_path: Path,
        isotropic_downsampling_resolution: float = 10,
        files_list: List[Path] = None,
        need_flat_image_application: bool = False,
        image_classes_training_data_path=None,
        need_gaussian_filter_2d: bool = True,
        dark: int = 0,
        down_sampling_factor: Tuple[int, int] = None,
        tile_size: Tuple[int, int] = None,
        new_tile_size: Tuple[int, int] = None,
        need_destriping: bool = False,
        need_raw_png_to_tiff_conversion: bool = False,
        compression_level: int = 1,
        compression_method: str = "ADOBE_DEFLATE",
        need_bleach_correction: bool = False,
        padding_mode: str = "wrap",
        need_lightsheet_cleaning: bool = True,
        need_rotation_stitched_tif: bool = False,
        need_16bit_to_8bit_conversion: bool = False,
        continue_process_pystripe: bool = True,
        continue_process_terastitcher: bool = True,
        need_tera_fly_conversion: bool = False,
        terafly_path: Path = None,
        subvolume_depth: int = 1,
        print_input_file_names: bool = False,
        timeout: float = None,
        nthreads: int = cpu_count(logical=False),
        exclude_gpus: list = [],
        enable_axis_correction: bool = False
):
    # preprocess each tile as needed using PyStripe --------------------------------------------------------------------

    assert source_path.joinpath(channel).exists()
    assert isotropic_downsampl_downsampled_path.exists()
    if need_gaussian_filter_2d or need_destriping or need_flat_image_application or \
            need_raw_png_to_tiff_conversion or \
            down_sampling_factor not in (None, (1, 1)) or new_tile_size is not None:
        img_flat = None
        if need_flat_image_application:
            flat_img_created_already = source_path / f'{channel}_flat.tif'
            if flat_img_created_already.exists():
                img_flat = imread_tif_raw_png(flat_img_created_already)
                # with open(source_path / f'{channel}_dark.txt', "r") as f:
                #     dark = int(f.read())
                p_log(f"{PrintColors.GREEN}{date_time_now()}: {PrintColors.ENDC}"
                      f"{channel}: using the existing flat image:\n"
                      f"\t{flat_img_created_already.absolute()}.")
            else:
                p_log(f"{PrintColors.GREEN}{date_time_now()}: {PrintColors.ENDC}"
                      f"{channel}: creating a new flat image.")
                img_flat, dark = create_flat_img(
                    source_path / channel,
                    image_classes_training_data_path,
                    tile_size,
                    max_images=1024,  # the number of flat images averaged
                    batch_size=nthreads,
                    patience_before_skipping=nthreads - 1,
                    # the number of non-flat images found successively before skipping
                    skips=256,  # the number of images should be skipped before testing again
                    sigma_spatial=1,  # the de-noising parameter
                    save_as_tiff=True
                )

        tile_destriping_sigma = (0, 0)  # sigma=(foreground, background) Default is (0, 0), indicating no de-striping.
        if need_destriping:
            if objective == "4x":
                tile_destriping_sigma = (100, 100)
            elif objective == "40x":
                tile_destriping_sigma = (128, 256)
            else:
                tile_destriping_sigma = (250, 250)
        p_log(
            f"{PrintColors.GREEN}{date_time_now()}: {PrintColors.ENDC}"
            f"{channel}: started preprocessing tile images and converting them to tif.\n"
            f"\tsource: {source_path / channel}\n"
            f"\tdestination: {preprocessed_path / channel}\n"
            f"\tcompression: ({compression_method}, {compression_level})\n"
            f"\tflat application: {img_flat is not None}\n"
            f"\tgaussian: {need_gaussian_filter_2d}\n"
            f"\tbaseline subtraction value: {dark}\n"
            f"\ttile de-striping sigma: {tile_destriping_sigma}\n"
            f"\ttile size: {tile_size}\n"
            f"\tdown sampling factor on xy-plane: {down_sampling_factor}\n"
            f"\tresizing target on xy-plane: {new_tile_size}"
        )

        return_code = batch_filter(
            source_path / channel,
            preprocessed_path / channel,
            files_list=files_list,
            workers=nthreads + get_cpu_sockets() * 2,
            continue_process=continue_process_pystripe,
            print_input_file_names=print_input_file_names,
            timeout=timeout,  # 600.0,
            flat=img_flat,
            gaussian_filter_2d=need_gaussian_filter_2d,
            bleach_correction_frequency=None,  # 0.0005
            bleach_correction_max_method=False,
            sigma=tile_destriping_sigma,
            level=0,
            wavelet="db9",
            crossover=10,
            threshold=None,
            padding_mode="reflect",
            bidirectional=True,
            dark=dark,
            lightsheet=False,
            down_sample=down_sampling_factor,
            tile_size=tile_size,
            new_size=new_tile_size,
            d_type="uint16",
            convert_to_8bit=False,  # need_16bit_to_8bit_conversion
            bit_shift_to_right=8,
            compression=(compression_method, compression_level) if compression_level > 0 else None,
            threads_per_gpu=8  # if sys.platform.lower() == "win32" else 1
        )

        if return_code != 0:
            exit(return_code)

    inspect_for_missing_tiles_get_files_list(preprocessed_path / channel)

    # stitching: align the tiles GPU accelerated & parallel ------------------------------------------------------------
    if (not stitched_path.joinpath(f"{channel_for_alignment}_xml_import_step_5.xml").exists() or
            not continue_process_terastitcher):
        p_log(f"{PrintColors.GREEN}{date_time_now()}: {PrintColors.ENDC}"
              f"{channel_for_alignment}: aligning tiles using parastitcher ...")

        proj_out = stitched_path / f'{channel_for_alignment}_xml_import_step_1.xml'
        command = [
            f"{terastitcher}",
            "-1",
            f"--ref1={'V' if objective == '40x' else 'H'}",  # x horizontal
            f"--ref2={'H' if objective == '40x' else 'V'}",  # y vertical
            "--ref3=D",  # z depth?
            f"--vxl1={voxel_size_y if objective == '40x' else voxel_size_x:.3f}",
            f"--vxl2={voxel_size_x if objective == '40x' else voxel_size_y:.3f}",
            f"--vxl3={voxel_size_z}",
            "--sparse_data",
            f"--volin={preprocessed_path / channel_for_alignment}",
            f"--projout={proj_out}",
            "--noprogressbar"
        ]
        p_log(f"\t{PrintColors.BLUE}import command:{PrintColors.ENDC}\n\t\t" + " ".join(command))
        run_command(" ".join(command))
        if not proj_out.exists():
            p_log(f"{PrintColors.FAIL}{channel_for_alignment}: importing tif files failed.{PrintColors.ENDC}")
            raise RuntimeError

        def calculate_subvol_and_threads(alignment_depth: int):
            # just a scope to clear unneeded variables
            max_subvolume_depth = 100
            alignment_depth = int(10 if objective == '40x' else min(alignment_depth, max_subvolume_depth))
            alignment_cores: int = 1
            memory_needed_per_thread = 48 * alignment_depth  # 48 or 34
            if isinstance(new_tile_size, tuple):
                for resolution in new_tile_size:
                    memory_needed_per_thread *= resolution
            elif isinstance(tile_size, tuple):
                if isinstance(down_sampling_factor, tuple):
                    for resolution, factor in zip(tile_size, down_sampling_factor):
                        memory_needed_per_thread *= resolution / factor
                else:
                    for resolution in tile_size:
                        memory_needed_per_thread *= resolution
            else:
                memory_needed_per_thread *= 2048 * 2048
            # if TifStack(glob_re(r"\.tiff?$", preprocessed_path.joinpath(channel)).__next__().parent).dtype == uint8:
            #     memory_needed_per_thread /= 2
            memory_ram = virtual_memory().available // 1024 ** 3  # in GB
            memory_needed_per_thread //= 1024 ** 3

            if memory_needed_per_thread <= memory_ram:
                alignment_cores = nthreads
                if memory_needed_per_thread > 0:
                    alignment_cores = min(floor(memory_ram / memory_needed_per_thread), alignment_cores)
                if num_gpus > 0 and sys.platform.lower() == 'linux':
                    while alignment_cores < 6 * num_gpus and alignment_depth > max_subvolume_depth:
                        alignment_depth //= 2
                        alignment_cores *= 2
                else:
                    while alignment_cores < nthreads and alignment_depth > max_subvolume_depth:
                        alignment_depth //= 2
                        alignment_cores *= 2
            else:
                memory_needed_per_thread //= alignment_depth
                while memory_needed_per_thread * alignment_depth > memory_ram and alignment_depth > max_subvolume_depth:
                    alignment_depth //= 2
                memory_needed_per_thread *= alignment_depth

            if num_gpus > 0 and sys.platform.lower() == 'linux':
                alignment_cores = min(alignment_cores, num_gpus * 16)

            return memory_ram, memory_needed_per_thread, alignment_cores, alignment_depth

        free_ram, ram_needed_per_thread, n_cores, subvolume_depth = calculate_subvol_and_threads(subvolume_depth)

        steps_str = ["alignment", "z-displacement", "threshold-displacement", "optimal tiles placement"]
        for step in [2, 3, 4, 5]:
            p_log(
                f"{PrintColors.GREEN}{date_time_now()}: {PrintColors.ENDC}"
                f"{channel_for_alignment}: starting step {step} of stitching ..." + ((
                    f"\n\tmemory needed per thread = {ram_needed_per_thread} GB"
                    f"\n\ttotal needed ram {n_cores * ram_needed_per_thread} GB"
                    f"\n\tavailable ram = {free_ram} GB"
                    f"\n\tsubvolume depth = {subvolume_depth} z-steps") if step == 2 else ""))
            proj_in = stitched_path / f"{channel_for_alignment}_xml_import_step_{step - 1}.xml"
            proj_out = stitched_path / f"{channel_for_alignment}_xml_import_step_{step}.xml"

            assert proj_in.exists()
            if step == 2 and n_cores > 1:
                os.environ["slots"] = f"{cpu_count(logical=True)}"
                command = [
                    f"mpiexec {'--bind-to none ' if sys.platform.lower() == 'linux' else ''}"
                    f"-np {int(n_cores + 1)} "  # one extra thread is needed for management
                    f"python -m mpi4py {parastitcher}"
                ]
            else:
                command = [f"{terastitcher}"]
            command += [
                f"-{step}",
                # Overlap (in pixels) between two adjacent tiles along H. Providing oH is harmful sometimes.
                # f"--oH={tile_overlap_x}",
                # Overlap (in pixels) between two adjacent tiles along V. Providing oV is harmful sometimes.
                # f"--oV={0 if objective == '40x' else tile_overlap_y}",
                # Displacements search radius along H (in pixels). Default value is 25!
                # f"--sH=0",
                # Displacements search radius along V (in pixels). Default value is 25!
                # f"--sV=0",
                # Displacements search radius along D (in pixels).
                f"--sD={0 if (objective == '40x' or stitch_mip) else 10}",
                # Number of slices per subvolume partition
                f"--subvoldim={1 if stitch_mip else subvolume_depth}",
                # used in the pairwise displacements computation step.
                # dimension of layers obtained by dividing the volume along D
                "--threshold=0.65",  # threshold between 0.55 and 0.7 is good. Higher values block alignment.
                f"--projin={proj_in}",
                f"--projout={proj_out}",
                # "--restoreSPIM",
            ]
            command = " ".join(command)
            p_log(f"\t{PrintColors.BLUE}{steps_str[step - 2]} command:{PrintColors.ENDC}\n\t\t" + command)
            run_command(command)
            assert proj_out.exists()
            proj_in.unlink(missing_ok=False)

    # stitching: merge tiles to generate stitched 2D tiff series -------------------------------------------------------

    # mpiexec -np 12 python -m mpi4py %Parastitcher% -6 --projin=.\xml_merging.xml --volout="..\%OUTPUTDIR%"
    # --volout_plugin="TiledXY|2Dseries" --slicewidth=100000 --sliceheight=150000

    stitched_tif_path = stitched_path / f"{channel}_tif"
    stitched_tif_path.mkdir(exist_ok=True)

    cosine_blending = False  # True if need_bleach_correction else False
    tsv_volume = TSVVolume(
        stitched_path / f'{channel_for_alignment}_xml_import_step_5.xml',
        alt_stack_dir=preprocessed_path.joinpath(channel).__str__(),
        cosine_blending=cosine_blending
    )
    shape: Tuple[int, int, int] = tsv_volume.volume.shape  # shape is in z y x format

    def estimate_img_related_params():
        # just a scope to clear unneeded variables
        sig = 0
        frequency = None
        background, bit_shift, clip_min, clip_med, clip_max = 0, 8, None, None, None
        if need_16bit_to_8bit_conversion or need_bleach_correction:
            found_threshold = False
            z1 = shape[0] // 2
            while not found_threshold:
                try:
                    p_log(f"{PrintColors.GREEN}{date_time_now()}: {PrintColors.ENDC}"
                          f"calculating thresholding, and bit shift for 8-bit conversion using img_{z1:06n}.tif ...")
                    img = tsv_volume.imread(
                        VExtent(
                            tsv_volume.volume.x0, tsv_volume.volume.x1,
                            tsv_volume.volume.y0, tsv_volume.volume.y1,
                            tsv_volume.volume.z0 + z1, tsv_volume.volume.z0 + z1 + 1),
                        tsv_volume.dtype)[0]
                    assert not is_uniform_2d(img)
                    assert isinstance(img, ndarray)
                    img = log1p_jit(img, dtype=float32)
                    clip_min, clip_med, clip_max = threshold_multiotsu(img, classes=4)
                    bit_shift = estimate_bit_shift(img, threshold=clip_max, percentile=99.9)
                    assert isinstance(clip_min, float32)
                    assert isinstance(clip_med, float32)
                    assert isinstance(clip_max, float32)
                    assert isinstance(bit_shift, int)
                    assert 0 <= bit_shift <= 8
                    found_threshold = True
                except (ValueError, AssertionError):
                    z1 += 1
            if need_bleach_correction:
                background = int(np_round(expm1(clip_min)))
                if new_tile_size is not None:
                    sig = min(new_tile_size)
                elif down_sampling_factor is not None:
                    sig = min(new_tile_size) // min(down_sampling_factor)
                else:
                    sig = min(tile_size)
                # frequency = 1 / sig

        sigma = (int(sig * 2), ) * 2
        memory_needed_per_thread = 21 if need_bleach_correction else 16
        memory_needed_per_thread *= shape[1] + 2 * calculate_pad_size(shape=shape[1:3], sigma=max(sigma)) + shape[1] % 2
        memory_needed_per_thread *= shape[2] + 2 * calculate_pad_size(shape=shape[1:3], sigma=max(sigma)) + shape[2] % 2
        memory_needed_per_thread /= 1024 ** 3
        if tsv_volume.dtype in (uint8, "uint8"):
            memory_needed_per_thread /= 2
        memory_ram = virtual_memory().available / 1024 ** 3  # in GB
        merge_step_cores = max(1, min(floor(memory_ram / memory_needed_per_thread), nthreads))
        return (
            background, bit_shift,
            sigma, clip_min, clip_med, clip_max, frequency,
            memory_ram, memory_needed_per_thread, merge_step_cores)

    (dark, right_bit_shift,
     bleach_correction_sigma, bleach_correction_clip_min, bleach_correction_clip_med, bleach_correction_clip_max,
     bleach_correction_frequency, free_ram, ram_needed_per_thread, n_cores) = estimate_img_related_params()
    down_sampled_destriping_sigma = (2000, 2000) if need_bleach_correction else (0, 0)  # for 10 um target

    def expm1_int(x: float):
        return x if x is None else int(np_round(expm1(x)))
    p_log(
        f"{PrintColors.GREEN}{date_time_now()}: {PrintColors.ENDC}"
        f"{channel}: starting step 6 of stitching, merging tiles into 2D tif series and "
        f"postprocessing the stitched images, using TSV ...\n"
        f"\tsource: {stitched_path / f'{channel}_xml_import_step_5.xml'}\n"
        f"\tdestination: {stitched_tif_path}\n"
        f"\tmemory needed per thread: \t{ram_needed_per_thread:.1f} GB\n"
        f"\tmemory needed total: \t\t{ram_needed_per_thread * min(n_cores, shape[0]):.1f} GB\n"
        f"\tavailable ram: \t\t\t{free_ram:.1f} GB\n"
        f"\tmax threads based on ram: \t{n_cores}\n"
        f"\ttsv volume shape (zyx): \t{shape}\n"
        f"\ttsv volume data type: \t\t{tsv_volume.dtype}\n"
        f"\tbleach correction sigma main: \t{bleach_correction_sigma}\n"
        f"\tbleach correction sigma down sampled: {down_sampled_destriping_sigma}\n"
        f"\tfg vs bg threshold: \t\t{expm1_int(bleach_correction_clip_med)}\n"
        f"\tbidirectional axes (-1, -2): \t{True if need_bleach_correction else False}\n"
        f"\tpadding mode: \t\t\t{padding_mode}\n"
        f"\tpadding size: \t\t\t{calculate_pad_size(shape=shape[1:3], sigma=max(bleach_correction_sigma))}\n"
        f"\tbleach correction frequency: \t{bleach_correction_frequency}\n"
        f"\tbleach correction clip min: \t{expm1_int(bleach_correction_clip_min)}\n"
        f"\tbleach correction clip med: \t{expm1_int(bleach_correction_clip_med)}\n"
        f"\tbleach correction clip max: \t{expm1_int(bleach_correction_clip_max)}\n"
        f"\tbaseline subtraction: \t\t{dark}\n"
        f"\tbackground subtraction: \t{need_lightsheet_cleaning}\n"
        f"\t8-bit conversion: \t\t{need_16bit_to_8bit_conversion}\n"
        f"\tbit-shift to right: \t\t{right_bit_shift}\n"
        f"\trotate: \t\t\t{90 if need_rotation_stitched_tif else 0}"
    )

    gpu_semaphore = None
    if CUDA_IS_AVAILABLE_FOR_PT:
        gpu_semaphore = Queue()
        for gpu in range(cuda_device_count()):
            if gpu not in exclude_gpus:
                gpu_semaphore.put((f"cuda:{gpu}", cuda_get_device_properties(gpu).total_memory))
        for cpu in range(get_cpu_sockets()):
            gpu_semaphore.put(("cpu", virtual_memory().available))

    return_code, downsampled_subpath = parallel_image_processor(
        source=tsv_volume,
        destination=stitched_tif_path,
        fun=process_img,
        kwargs={
            "sigma": bleach_correction_sigma,
            "wavelet": "coif15",  # db37
            "padding_mode": padding_mode,  # wrap reflect
            "gpu_semaphore": gpu_semaphore,
            "bidirectional": True if need_bleach_correction else False,
            "threshold": bleach_correction_clip_med,  # for dual-band sigma
            "bleach_correction_frequency": bleach_correction_frequency,
            "bleach_correction_clip_min": bleach_correction_clip_min,
            "bleach_correction_clip_med": bleach_correction_clip_med,
            "bleach_correction_clip_max": bleach_correction_clip_max,
            "bleach_correction_max_method": False,
            "dark": dark,
            "lightsheet": need_lightsheet_cleaning,
            "percentile": 0.25,
            "rotate": 0,
            "convert_to_8bit": need_16bit_to_8bit_conversion,
            "bit_shift_to_right": right_bit_shift,
            "tile_size": shape[1:3],
            "d_type": tsv_volume.dtype
        },
        source_voxel=(voxel_size_z, voxel_size_y, voxel_size_x),
        target_voxel=None if stitch_mip else isotropic_downsampling_resolution,
        downsampled_path=isotropic_downsampl_downsampled_path,
        # down_sampled_destriping_sigma=down_sampled_destriping_sigma,
        rotation=90 if need_rotation_stitched_tif else 0,
        timeout=timeout,
        max_processors=n_cores,
        progress_bar_name="TSV",
        compression=(compression_method, compression_level) if compression_level > 0 else None,
        resume=continue_process_terastitcher,
        needed_memory=ram_needed_per_thread * 1024 ** 3 * 8,
        enable_axis_correction=enable_axis_correction,
        return_downsampled_path=True
    )
    if need_rotation_stitched_tif:
        shape = (shape[0], shape[2], shape[1])
    if return_code != 0:
        exit(return_code)

    # TeraFly ----------------------------------------------------------------------------------------------------------

    # TODO: Paraconverter: Support converting with more cores
    # TODO: Paraconverter: add a progress bar
    running_processes: int = 0
    if need_tera_fly_conversion:
        if terafly_path is None:
            terafly_path = stitched_path
        terafly_path /= f'{channel}_TeraFly'
        terafly_path.mkdir(exist_ok=True)
        command = " ".join([
            f"mpiexec {'--bind-to none ' if sys.platform == 'linux' else ''}"
            f"-np {min(11, nthreads)} "
            f"python -m mpi4py {paraconverter}",
            # f"{teraconverter}",
            "--sfmt=\"TIFF (series, 2D)\"",
            "--dfmt=\"TIFF (tiled, 3D)\"",
            "--resolutions=\"012345\"",
            "--clist=0",
            "--halve=mean",
            # "--noprogressbar",
            # "--sparse_data",
            # "--fixed_tiling",
            # "--height=256",
            # "--width=256",
            # "--depth=256",
            f"-s={stitched_tif_path}",
            f"-d={terafly_path}",
        ])
        p_log(
            f"{PrintColors.GREEN}{date_time_now()}: {PrintColors.ENDC}"
            f"{channel}: starting to convert to TeraFly format ...\n"
            f"\tsource: {stitched_tif_path}\n"
            f"\tdestination: {terafly_path}\n"
            f"\t{PrintColors.BLUE}TeraFly conversion command:{PrintColors.ENDC}\n\t\t{command}\n"
        )
        MultiProcessCommandRunner(queue, command).start()
        running_processes += 1

    return stitched_tif_path, shape, running_processes, downsampled_subpath


def get_transformation_matrix(reference: ndarray, subject: ndarray,
                              iterations: int = 10000, termination: float = 1e-10, verbose=True) -> ndarray:
    warp_matrix = eye(2, 3, dtype=float32)  # i.e. no transformation
    if reference is not None and subject is not None:
        downsampling_factors = [1, 1]  # y, x
        for idx in range(len(downsampling_factors)):
            max_size = max(reference.shape[idx], subject.shape[idx])
            while max_size > 32767:
                downsampling_factors[idx] *= 2
                max_size //= 2
        downsampling_factors = max(downsampling_factors)
        if verbose: print(f"downsampling factor for transformation_matrix {downsampling_factors}")
        reference = block_reduce(reference, block_size=downsampling_factors, func=np_mean)
        subject = block_reduce(subject, block_size=downsampling_factors, func=np_mean)

        # generate matrices
        cc, warp_matrix = findTransformECC(
            reference,
            subject,
            warp_matrix,
            MOTION_TRANSLATION,  # MOTION_AFFINE MOTION_TRANSLATION
            (TERM_CRITERIA_COUNT | TERM_CRITERIA_EPS, iterations, termination),
            inputMask=None,
            gaussFiltSize=5  # default value is 5
        )
        warp_matrix[0, 2] *= downsampling_factors  # x
        warp_matrix[1, 2] *= downsampling_factors  # y

    warp_matrix = inv(append(warp_matrix, array([[0, 0, 1]], dtype=float32), axis=0))
    if verbose: print(np_round(warp_matrix, 2))
    return warp_matrix


def correct_shape(img: ndarray, shape: Tuple[int, int], zero_is_origin: bool = True):
    if img.shape == shape:
        return img
    elif zero_is_origin:
        if img.shape[0] >= shape[0] and img.shape[1] >= shape[1]:
            return img[0:shape[0], 0:shape[1]]
        else:
            img_new = zeros(shape=shape, dtype=img.dtype)
            if img.shape[0] < shape[0] and img.shape[1] >= shape[1]:
                img_new[0:img.shape[0], :] = img[:, 0:shape[1]]
            elif img.shape[0] >= shape[0] and img.shape[1] < shape[1]:
                img_new[:, 0:img.shape[1]] = img[0:shape[0], :]
            else:
                img_new[0:img.shape[0], 0:img.shape[1]] = img
            return img_new
    else:
        if img.shape[0] >= shape[0] and img.shape[1] >= shape[1]:
            return img[img.shape[0]-shape[0]:, img.shape[1]-shape[1]:]
        else:
            img_new = zeros(shape=shape, dtype=img.dtype)
            if img.shape[0] < shape[0] and img.shape[1] >= shape[1]:
                img_new[shape[0] - img.shape[0]:, :] = img[:, img.shape[1] - shape[1]:]
            elif img.shape[0] >= shape[0] and img.shape[1] < shape[1]:
                img_new[:, shape[1] - img.shape[1]:] = img[img.shape[0] - shape[0]:, :]
            else:
                img_new[shape[0] - img.shape[0]:, shape[1] - img.shape[1]:] = img
            return img_new


def transformation_is_needed(matrix: ndarray):
    matrix = absolute(np_round(matrix, 2))
    if matrix[0, 2] >= 1 or matrix[1, 2] >= 1:  # translation is needed
        return True
    elif matrix[0, 1] > 0.01 or matrix[1, 0] > 0.01:  # shearing is needed
        return True
    else:
        return False


def generate_composite_image(
        img_idx: int,
        tif_stacks: List[TifStack],
        transformation_matrices: List[ndarray],
        order_of_colors: str,
        merged_tif_path: Path,
        resume: bool,
        compression: Union[Tuple[str, int], None] = ("ADOBE_DEFLATE", 1),
        right_bit_shifts: Union[Tuple[int, ...], None] = None
):
    # there should always be 1 more image than number of matrices.  Example: 3 images, 2 matrices.
    assert len(transformation_matrices) + 1 == len(tif_stacks)
    save_path = merged_tif_path / f"img_{img_idx:06n}.tif"
    if resume and save_path.exists():
        return
    images = [tif_stack[img_idx] for tif_stack in tif_stacks]
    assert images[0] is not None
    if right_bit_shifts is not None:
        images = [convert_to_8bit_fun(img, bit_shift_to_right=bsh) for img, bsh in zip(images, right_bit_shifts)]

    img_shape = images[0].shape
    img_dtype = images[0].dtype
    for idx in range(1, len(images)):
        if images[idx] is None:
            images[idx] = zeros(img_shape, dtype=img_dtype)
        elif transformation_is_needed(transformation_matrices[idx - 1]):
            images[idx] = warp(images[idx], transformation_matrices[idx - 1],
                               output_shape=img_shape, preserve_range=True)
            images[idx] = images[idx].astype(img_dtype)
            # images[idx] = correct_shape(images[idx], img_shape, zero_is_origin=True)
        else:
            images[idx] = correct_shape(images[idx], img_shape, zero_is_origin=True)
        assert images[idx].shape == img_shape

    if len(tif_stacks) == 3:
        color_idx = {color: idx for idx, color in enumerate(order_of_colors.lower())}
        images = [images[color_idx[color]] for color in "rgb"]
    elif len(tif_stacks) == 2:
        images += [zeros(img_shape, dtype=img_dtype)]
    images = dstack(images)
    imsave_tif(save_path, images, compression=compression)


def merge_all_channels(
        tif_paths: List[Path],
        z_offsets: List[int],
        merged_tif_path: Path,
        order_of_colors: str = "gbr",
        workers: int = cpu_count(logical=False),
        resume: bool = True,
        compression: Union[Tuple[str, int], None] = ("ADOBE_DEFLATE", 1),
        right_bit_shifts: Union[Tuple[int, ...], None] = None
):
    """
    Merge and align different channels to RGB color tif files.
    file names should be identical for each z-step of each channel

    stitched_tif_paths:
        list of Path objects for different channel locations. The first element is the reference channel.
    z_offsets:
        z-step offset of the channels with respect to the reference channel.
        Both negative and positive z-steps are allowed.
    merged_tif_path:
        Path for saving the results.
    order_of_colors:
        the color of each channel.
    workers:
        number of parallel threads.
    resume:
        resume the work by working on remaining files.
    compression:
        compression method and level.
    right_bit_shift:
        If not none convert the image to 8-bit with the requested bit shift.
        None, and any number between 0 and 8 is accepted. Default if None = no 8-bit conversion and bit shifting.
    """
    z_offsets = [0] + z_offsets
    assert len(tif_paths) == len(z_offsets)
    if right_bit_shifts is not None:
        assert len(right_bit_shifts) == len(tif_paths)
    with Pool(len(tif_paths)) as pool:
        tif_stacks = list(pool.starmap(TifStack, zip(tif_paths, z_offsets)))
    assert all([tif_stack.nz > 0 for tif_stack in tif_stacks])

    merged_tif_path.mkdir(exist_ok=True)
    if resume and len(list(merged_tif_path.glob("*.tif"))) >= max([tif_stack.nz for tif_stack in tif_stacks]):
        return

    img_reference_idx = tif_stacks[0].nz // 2
    if not all([tif_stack.nz > img_reference_idx for tif_stack in tif_stacks]):
        img_reference_idx = min([tif_stack.nz for tif_stack in tif_stacks])
    print(f"reference image index = {img_reference_idx}")
    assert img_reference_idx >= 0
    with Pool(len(tif_paths)) as pool:
        img_samples = list(pool.starmap(imread_tif_stck, zip(tif_stacks, (img_reference_idx,) * len(tif_paths))))
        img_samples = list(map(get_gradient, img_samples))
    assert all([img is not None for img in img_samples])
    transformation_matrices = [get_transformation_matrix(img_samples[0], img) for img in img_samples[1:]]
    del img_samples

    args_queue = Queue(maxsize=tif_stacks[0].nz)
    for idx in jumpy_step_range(0, tif_stacks[0].nz):
        args_queue.put({
            "img_idx": idx,
            "tif_stacks": tif_stacks,
            "transformation_matrices": transformation_matrices,
            "order_of_colors": order_of_colors,
            "merged_tif_path": merged_tif_path,
            "resume": resume,
            "compression": compression,
            "right_bit_shifts": right_bit_shifts
        })

    workers = min(workers, tif_stacks[0].nz)
    progress_queue = Queue()
    for worker_ in range(workers):
        MultiProcessQueueRunner(progress_queue, args_queue,
                                fun=generate_composite_image, replace_timeout_with_dummy=False).start()

    return_code = progress_manager(progress_queue, workers, tif_stacks[0].nz, desc="RGB")
    args_queue.cancel_join_thread()
    args_queue.close()
    progress_queue.cancel_join_thread()
    progress_queue.close()
    if return_code != 0:
        p_log(f"{PrintColors.FAIL}merge_all_channels function failed{PrintColors.ENDC}")
        raise RuntimeError
    # map(lambda arg: generate_composite_image(**arg), [args_queue.get() for _ in range(tif_stacks[0].nz)])


def get_imaris_command(imaris_path: Path, input_path: Path, output_path: Path = None,
                       voxel_size_x: float = 1, voxel_size_y: float = 1, voxel_size_z: float = 1,
                       workers: int = cpu_count(logical=False),
                       dtype: str = 'uint8'):
    files = sorted(list(input_path.glob("*.tif")) + list(input_path.glob("*.tiff")))
    file = files[0]
    command = []
    if imaris_path.exists() and len(files) > 0:
        p_log(f"{PrintColors.GREEN}{date_time_now()}: {PrintColors.ENDC}"
              f"converting {input_path.name} to ims ... ")

        ims_file_path = input_path.parent / f'{input_path.name}.ims'
        if output_path:
            ims_file_path = output_path

        command = [
            f"" if sys.platform == "win32" else f"WINEDEBUG=-all GLIBC_TUNABLES=glibc.malloc.hugetlb=2 wine",
            f"{imaris_path}",
            f"--input {file}",
            f"--output {ims_file_path}",
        ]
        if sys.platform == "linux" and 'microsoft' in uname().release.lower():
            command = [
                f'{correct_path_for_cmd(imaris_path)}',
                f'--input {correct_path_for_wsl(file)}',
                f"--output {correct_path_for_wsl(ims_file_path)}",
            ]
        if len(files) > 1:
            command += ["--inputformat TiffSeries"]

        command += [
            f"--nthreads {workers if dtype == 'uint8' or sys.platform == 'win32' else 1}",
            f"--compression 3",
            f"--voxelsize {voxel_size_x:.2f}-{voxel_size_y:.2f}-{voxel_size_z:.2f}",  # x-y-z
            "--logprogress"
        ]

    else:
        if len(files) > 0:
            p_log("\tnot found Imaris View: not converting tiff to ims ... ")
        else:
            p_log("\tno tif file found to convert to ims!")

    return " ".join(command)


def commands_progress_manger(queue: Queue, progress_bars: List[tqdm], running_processes: int):
    while running_processes > 0:
        try:
            [percent_addition, position, return_code, command] = queue.get()
            if position is not None and 0 < len(progress_bars) <= position + 1:
                progress_bars[position].update(percent_addition)
            if return_code is not None:
                if return_code > 0:
                    p_log(f"\nFollowing command failed:\n\t{command}\n\treturn code: {return_code}\n")
                else:
                    p_log(f"\nFollowing command succeeded:\n\t{command}\n")
                running_processes -= 1
        except Empty:
            sleep(1)  # waite one second before checking the queue again


def main(args):
    global AllChannels
    source_path = Path(args.input)
    # make sure input path does not have "-" char in its name
    if source_path.exists() and "-" in source_path.name:
        source_path = source_path.rename(source_path.parent / source_path.name.replace("-", "_"))
        print(f"{PrintColors.WARNING}--input path renamed to replace '-' with '_'{PrintColors.ENDC}")
    if not source_path.exists():
        print(f"{PrintColors.FAIL}--input path {source_path} does not exist!{PrintColors.ENDC}")
        raise RuntimeError
    if not source_path.is_dir():
        print(f"{PrintColors.FAIL}--input path {source_path} should be a folder!{PrintColors.ENDC}")
        raise RuntimeError
    all_channels = [c for c, _ in AllChannels if source_path.joinpath(c).exists()]
    if args.stitch_mip:
        all_channels = [
            channel + "_MIP" for channel, _ in AllChannels if source_path.joinpath(channel + "_MIP").exists()]
    if not all_channels:
        print(f"{PrintColors.FAIL}"
              f"could not find unstitched files. --input path should have at least one of these folders "
              f"{[c + '_MIP' for c, _ in AllChannels] if args.stitch_mip else [c for c, _ in AllChannels]}!"
              f"{PrintColors.ENDC}")
        raise RuntimeError

    if not Path(args.tmptif).exists():
        print(f"{PrintColors.FAIL}--tmptif path {args.tmptif} does not exist!{PrintColors.ENDC}")
        raise RuntimeError
    preprocessed_path = Path(args.tmptif) / (source_path.name + "_tif")
    preprocessed_path.mkdir(exist_ok=True)

    if not Path(args.stitched).exists():
        print(f"{PrintColors.FAIL}--stitched path {args.stitched} does not exist!{PrintColors.ENDC}")
        raise RuntimeError
    stitched_path = Path(args.stitched) / (source_path.name + "_stitched")
    stitched_path.mkdir(exist_ok=True)

    need_composite_image = False
    reference_channel = all_channels[0]
    composite_path = Path(args.tmptif)
    if len(all_channels) > 1:
        if args.composite:
            need_composite_image = True
            composite_path = Path(args.composite)
            if not composite_path.exists():
                print(f"{PrintColors.FAIL}composite path {composite_path} did not exist.{PrintColors.ENDC}")
                raise RuntimeError
            composite_path /= source_path.name + "_composite" + ("_MIP" if args.stitch_mip else "")
            composite_path.mkdir(exist_ok=True)
        if args.reference_channel:
            reference_channel = args.reference_channel
        if reference_channel not in all_channels:
            print(f"{PrintColors.FAIL}provided --reference_channel should be among: {all_channels} {PrintColors.ENDC}")
            raise RuntimeError
    channel_color_dict = {channel: color for channel, color in AllChannels} | \
                         {channel + "_MIP": color for channel, color in AllChannels}
    channel_color_dict = {channel: channel_color_dict[channel] for channel in all_channels}

    need_imaris_conversion = False
    imaris_files = None
    if args.imaris:
        need_imaris_conversion = True
        imaris_files = [Path(args.imaris)]
        if len(all_channels) > 1 and not need_composite_image:
            imaris_files = [Path(args.imaris).parent / (channel + ".ims") for channel in all_channels]

        for imaris_file in imaris_files:
            if imaris_file.exists() and imaris_file.is_file():
                print(f"{PrintColors.FAIL}"
                      f"provided --imaris file already exist. You should not overwrite an existing image!"
                      f"{PrintColors.ENDC}")
                raise RuntimeError
            elif not imaris_file.suffix.lower() == ".ims":
                print(f"{PrintColors.FAIL}provided --imaris file should have .ims extension!{PrintColors.ENDC}")
                raise RuntimeError
            elif not imaris_file.parent.exists():
                print(f"{PrintColors.FAIL}parent folder of --imaris file does not exist!{PrintColors.ENDC}")
                raise RuntimeError
            else:
                # make sure the path is writable
                imaris_file.touch(exist_ok=False)
                imaris_file.unlink()

    downsampled_path = stitched_path
    if args.imaris:
        downsampled_path = imaris_files[0].parent
    downsampled_path /= "Downsampled"
    downsampled_path.mkdir(exist_ok=True)

    log_file = downsampled_path.parent / ("log_mip.txt" if args.stitch_mip else "log.txt")
    log.basicConfig(filename=str(log_file), level=log.INFO)
    log.FileHandler(str(log_file), mode="w")  # rewrite the file instead of appending

    objective = args.objective.lower()
    voxel_size_x, voxel_size_y, voxel_size_z, tile_size = get_voxel_sizes(
        objective, source_path / all_channels[0], args.stitch_mip)
    if not args.stitch_mip:
        assert 1 <= args.voxel_size_target
        assert voxel_size_x < args.voxel_size_target
        assert voxel_size_y < args.voxel_size_target
        assert voxel_size_z < args.voxel_size_target

    down_sampling_factor = None
    new_tile_size = None
    if voxel_size_z < voxel_size_x or voxel_size_z < voxel_size_y:
        need_up_sizing = args.isotropic
        if need_up_sizing:
            new_tile_size = (
                int(round(tile_size[0] * voxel_size_y / voxel_size_z, 0)),
                int(round(tile_size[1] * voxel_size_x / voxel_size_z, 0))
            )
            voxel_size_x = voxel_size_y = voxel_size_z
    elif voxel_size_z > voxel_size_x or voxel_size_z > voxel_size_y:
        need_down_sampling = args.isotropic
        if need_down_sampling:
            new_tile_size = (
                int(round(tile_size[0] * voxel_size_y / voxel_size_z, 0)),
                int(round(tile_size[1] * voxel_size_x / voxel_size_z, 0))
            )
            voxel_size_x = voxel_size_y = voxel_size_z
            down_sampling_factor = (int(voxel_size_z // voxel_size_y), int(voxel_size_z // voxel_size_x))
            if down_sampling_factor == (1, 1):
                down_sampling_factor = None
    else:
        p_log(f'{PrintColors.WARNING}'
              f'voxel_size_x = {voxel_size_x}\n'
              f'voxel_size_y = {voxel_size_y}\n'
              f'voxel_size_z = {voxel_size_z}\n'
              f'make sure voxel sizes are really equal!'
              f'{PrintColors.ENDC}')

    def select_channels(needed: bool, channels: List[str], message: str) -> List[str]:
        selected_channels: List[str] = []
        if needed:
            if len(all_channels) == 1:
                selected_channels = all_channels.copy()
            elif channels:
                for channel in channels:
                    if channel in all_channels:
                        selected_channels += [channel]
                    else:
                        print(f"{PrintColors.FAIL}{message} channel {channel} is not among {all_channels}"
                              f"{PrintColors.ENDC}")
                        raise RuntimeError
            else:
                selected_channels = all_channels.copy()
        return selected_channels

    channels_need_bleach_correction = select_channels(
        args.bleach_correction, args.bleach_correction_channels, "bleach correction")

    channels_need_background_subtraction = select_channels(
        args.background_subtraction, args.background_subtraction_channels, "background subtraction")

    channels_need_tera_fly_conversion = select_channels(
        True if args.terafly_channels else False, args.terafly_channels, "terafly conversion")

    terafly_path = stitched_path
    if args.imaris:
        terafly_path = imaris_files[0].parent
    if channels_need_tera_fly_conversion and args.terafly_path:
        terafly_path = Path(args.terafly_path)
        if not terafly_path.exists():
            print(f"{PrintColors.FAIL}--terafly_path {args.terafly_path} does not exits!{PrintColors.ENDC}")
    terafly_path.joinpath("test").touch(exist_ok=False)
    terafly_path.joinpath("test").unlink()

    exclude_gpus = tuple(map(int, args.exclude_gpus))
    for gpu in exclude_gpus:
        if gpu not in range(cuda_device_count()):
            print(f"{PrintColors.FAIL}--exclude_gpus: {gpu} is not a valid gpu index. "
                  f"Choose among {range(cuda_device_count())}")
            raise RuntimeError

    if 0 < args.vram_mem_fraction_gpu0 <= 1:
        cuda_set_per_process_memory_fraction(args.vram_mem_fraction_gpu0, 0)
    else:
        print(f"{PrintColors.FAIL}--vram_mem_fraction_gpu0 should be a float between 0 and 1!{PrintColors.ENDC}")
        raise ValueError
    # Start ::::::::::::::::::::::::::::::::::::::::::::::::::::::::::::::::::::::::::::::::::::::::::::::::::::::::::::

    start_time = time()
    p_log(
        f"{PrintColors.GREEN}{date_time_now()}: {PrintColors.ENDC} stitching started"
        f"\n\tRun on computer: {platform.node()}"
        f"\n\tFree physical memory: {virtual_memory().available // 1024 ** 3} GB"
        f"\n\tPhysical CPU core count: {cpu_count(logical=False)}"
        f"\n\tLogical CPU core count: {cpu_count(logical=True)}"
        f"\n\tRequested CPU core count: {args.nthreads}"
        f"\n\tmpi4py version: {mpi4py.__version__}"
        f"\n\tcompression: {(args.compression_method, args.compression_level)}"
        f"\n\tSource folder path:\n\t\t{source_path}"
        f"\n\t\tChannels: {all_channels}"
        f"\n\t\tObjective: {objective}"
        f"\n\t\ttile size: {tile_size}"
        f"\n\t\tVoxel size x: {voxel_size_x} µm"
        f"\n\t\tVoxel size y: {voxel_size_y} µm"
        f"\n\t\tVoxel size z: {PrintColors.WARNING}{voxel_size_z}{PrintColors.ENDC} µm"
        f"\n\tPreprocessed folder path:\n\t\t{preprocessed_path}"
        f"\n\t\tpreprocessing, gaussian: {args.gaussian}"
        f"\n\t\tpreprocessing, down sampling factors (y, x): {down_sampling_factor}"
        f"\n\t\tpreprocessing, new tile size (y, x): {new_tile_size}"
        f"\n\t\tpreprocessing, tile destriping: {args.de_stripe}"
        f"\n\t\tpreprocessing, tif conversion: {args.need_raw_png_to_tiff_conversion}"
        f"\n\tStitched folder path:\n\t\t{stitched_path}"
        f"\n\t\tpostprocessing, bleach correction: {args.bleach_correction}"
        f"\n\t\tpostprocessing, bleach correction channels: {channels_need_bleach_correction}"
        f"\n\t\tpostprocessing, bleach correction padding mode: {args.padding_mode}"
        f"\n\t\tpostprocessing, background subtraction: {args.background_subtraction}"
        f"\n\t\tpostprocessing, background subtraction channels: {channels_need_background_subtraction}"
        f"\n\t\tpostprocessing, conversion to 8-bit: {args.convert_to_8bit}"
        f"\n\t\tpostprocessing, 90 degree rotation: {args.rot90}"
        f"\n\tTerafly path:\n\t\t{terafly_path}"
        f"\n\t\tChannels need terafly conversion: {channels_need_tera_fly_conversion}"
        f"\n\tComposite folder path:\n\t\t{composite_path}"
        f"\n\t\tReference channel:{reference_channel}"
        f"\n\t\tChannel colors:{channel_color_dict}"
        f"\n\tDownsampled path:\n\t\t{downsampled_path}"
        f"\n\tImaris conversion: {need_imaris_conversion}"
        f"\n\tImaris files:\n\t\t{imaris_files}"
        f"\n\ttimeout: {args.timeout}"
        f"\n\tresume: {args.resume}"
        f"\n\tskipconf: {args.skipconf}"
    )

    if not args.skipconf:
        input(f"{PrintColors.BLUE}press enter to continue if everything is OK ... {PrintColors.ENDC}")
    
    # stitch :::::::::::::::::::::::::::::::::::::::::::::::::::::::::::::::::::::::::::::::::::::::::::::::::::::::::::

    # channels need reconstruction will be stitched first to start slow TeraFly conversion as soon as possible
    all_channels = reorder_list(all_channels, channels_need_tera_fly_conversion)
    if args.stitch_based_on_reference_channel_alignment:
        all_channels = reorder_list(all_channels, [reference_channel])
    files_list = [(None, 100), ] * len(all_channels)
    if not args.skip_inspection:
        files_list = list(map(
            inspect_for_missing_tiles_get_files_list,
            [source_path / channel for channel in all_channels]))
    stitched_tif_paths, channel_volume_shapes = [], []
    queue = Queue()
    running_processes: int = 0
    downsampled_subpaths = []
    for channel, (file_list, subvolume_depth) in zip(all_channels, files_list):
        stitched_tif_path, shape, running_processes_addition, downsampled_subpath = process_channel(
            source_path,
            channel,
            reference_channel if args.stitch_based_on_reference_channel_alignment else channel,
            preprocessed_path,
            stitched_path,
            voxel_size_x,
            voxel_size_y,
            voxel_size_z,
            args.objective,
            queue,
            args.stitch_mip,
            isotropic_downsampl_downsampled_path=downsampled_path,
            isotropic_downsampling_resolution=args.voxel_size_target,
            files_list=file_list,
            need_flat_image_application=False,
            image_classes_training_data_path=None,
            need_gaussian_filter_2d=args.gaussian,
            dark=0,
            need_destriping=args.de_stripe,
            down_sampling_factor=down_sampling_factor,
            tile_size=tile_size,
            new_tile_size=new_tile_size,
            need_raw_png_to_tiff_conversion=args.need_raw_png_to_tiff_conversion,
            compression_level=args.compression_level,
            compression_method=args.compression_method,
            need_lightsheet_cleaning=channel in channels_need_background_subtraction,
            need_bleach_correction=channel in channels_need_bleach_correction,
            padding_mode=args.padding_mode,
            need_rotation_stitched_tif=args.rot90,
            need_16bit_to_8bit_conversion=args.convert_to_8bit,
            continue_process_pystripe=args.resume,
            continue_process_terastitcher=args.resume,
            need_tera_fly_conversion=channel in channels_need_tera_fly_conversion,
            terafly_path=terafly_path,
            subvolume_depth=subvolume_depth,
            print_input_file_names=False,  # for debugging only
            timeout=args.timeout,
            nthreads=args.nthreads,
            exclude_gpus=exclude_gpus,
            enable_axis_correction=args.enable_axis_correction
        )
        # with open("./log.txt", 'a') as f:
        #     f.write("---------------------------------------\n")
        #     f.write(f"Stitched_tif_path: {stitched_tif_path}\n")
        stitched_tif_paths += [stitched_tif_path]
        channel_volume_shapes += [shape]
        running_processes += running_processes_addition
        downsampled_subpaths += [downsampled_subpath]
    del files_list, file_list

    if not channel_volume_shapes.count(channel_volume_shapes[0]) == len(channel_volume_shapes):
        p_log(
            f"{PrintColors.WARNING}warning: channels had different shapes:\n\t" + "\n\t".join(
                map(lambda p: f"channel {p[0]}: volume shape={p[1]}",
                    zip(all_channels, channel_volume_shapes))) + PrintColors.ENDC
        )

    # merge channels to RGB ::::::::::::::::::::::::::::::::::::::::::::::::::::::::::::::::::::::::::::::::::::::::::::

    memory_ram = virtual_memory().available // 1024 ** 3  # in GB
    memory_ram_needed_per_thread = 7 if args.convert_to_8bit else 14
    merge_channels_cores = min(args.nthreads + 2, memory_ram // memory_ram_needed_per_thread)

    composite_tif_paths = stitched_tif_paths.copy()
    if need_composite_image and len(stitched_tif_paths) > 1:
        p_log(f"{PrintColors.GREEN}{date_time_now()}: {PrintColors.ENDC}"
              f"merging channels to composite RGB started ...\n\t"
              f"time elapsed so far {timedelta(seconds=time() - start_time)}")
        # make sure the reference channel is the first channel in stitched_tif_paths
        stitched_tif_paths = [path for path in stitched_tif_paths if reference_channel.lower() in path.name.lower()] + \
                             [path for path in stitched_tif_paths if reference_channel.lower() not in path.name.lower()]

        order_of_colors: str = channel_color_dict[reference_channel]
        for channel in all_channels:
            if channel != reference_channel:
                order_of_colors += channel_color_dict[channel]

        # print(stitched_tif_paths, order_of_colors)
        # with open("./log.txt", 'w') as f:
        #     f.write(f"Type: {type(stitched_tif_paths[0])}")
        #     for a in stitched_tif_paths:
        #         f.write(str(a) + "\n")
        #     f.write(f"downsampled path: {downsampled_subpaths}\n")
        #     f.write(f"composite_path: {composite_path}\n")
        #     f.write(f"voxel_sizes: {voxel_size_x}, {voxel_size_y}, {voxel_size_z}")

        align_namespace = Namespace(
            red=(stitched_tif_paths[0], downsampled_subpaths[0]),
            green=(stitched_tif_paths[1], downsampled_subpaths[1]),
            blue=(stitched_tif_paths[2], downsampled_subpaths[2]),
            output=composite_path,
            write_alignments=True,
            generate_ims=False,
            max_iterations=10,
            reference='red',
            num_threads=8,
            save_singles=False,
            dtype='uint32',
            dx=(voxel_size_x, voxel_size_x * down_sampling_factor[0] if down_sampling_factor else voxel_size_x),
            dy=(voxel_size_y, voxel_size_y * down_sampling_factor[1] if down_sampling_factor else voxel_size_y),
            dz=(voxel_size_z, voxel_size_z)
        )

        if len(stitched_tif_paths) >= 4:
            p_log(f"{PrintColors.WARNING}"
                  f"Warning: since number of channels are more than 3 merging the first 3 channels only."
                  f"{PrintColors.ENDC}")
<<<<<<< HEAD
            composite_tif_paths = [composite_path] + stitched_tif_paths[3:]
        else:
            composite_tif_paths = [composite_path]
=======
            composite_tif_paths = [composite_path / "original/RGB"] + stitched_tif_paths[3:]
        else:
            composite_tif_paths = [composite_path / "original/RGB"]
>>>>>>> c8bc99e2

        align_main(align_namespace)

        # if 1 < len(stitched_tif_paths) < 4:
        #     merge_all_channels(
        #         stitched_tif_paths,
        #         [0, ] * (len(stitched_tif_paths) - 1),
        #         composite_path,
        #         order_of_colors=order_of_colors,
        #         workers=merge_channels_cores,
        #         resume=args.resume,
        #         compression=(args.compression_method, args.compression_level) if args.compression_level > 0 else None,
        #         right_bit_shifts=None
        #     )
        #     composite_tif_paths = [composite_path]
        # elif len(stitched_tif_paths) >= 4:
        #     p_log(f"{PrintColors.WARNING}"
        #           f"Warning: since number of channels are more than 3 merging the first 3 channels only."
        #           f"{PrintColors.ENDC}")
        #     merge_all_channels(
        #         stitched_tif_paths[0:3],
        #         [0, ] * 3,
        #         composite_path,
        #         order_of_colors=order_of_colors,
        #         workers=merge_channels_cores,
        #         resume=args.resume,
        #         compression=(args.compression_method, args.compression_level) if args.compression_level > 0 else None,
        #         right_bit_shifts=None
        #     )
        #     composite_tif_paths = [composite_path] + stitched_tif_paths[3:]

    # Imaris File Conversion :::::::::::::::::::::::::::::::::::::::::::::::::::::::::::::::::::::::::::::::::::::::::::

    progress_bars = []
    if need_imaris_conversion:
        p_log(f"{PrintColors.GREEN}{date_time_now()}: {PrintColors.ENDC}"
              f"started ims conversion ...")
        for idx, composite_tif_path in enumerate(composite_tif_paths):
            command = get_imaris_command(
                imaris_path=imaris_converter,
                input_path=composite_tif_path,
                output_path=imaris_files[idx] if idx < len(imaris_files) else None,
                voxel_size_x=voxel_size_y if args.rot90 else voxel_size_x,
                voxel_size_y=voxel_size_x if args.rot90 else voxel_size_y,
                voxel_size_z=voxel_size_z,
                workers=args.nthreads,
                dtype='uint8' if args.convert_to_8bit else 'uint16'
            )
            p_log(f"\t{PrintColors.BLUE}tiff to ims conversion command:{PrintColors.ENDC}\n\t\t{command}\n")
            MultiProcessCommandRunner(queue, command, pattern=r"WriteProgress:\s+(\d*.\d+)\s*$", position=idx).start()
            running_processes += 1
            progress_bars += [
                tqdm(total=100, ascii=True, position=idx, unit=" %", smoothing=0.01,
                     desc=f"IMS {(idx + 1) if len(composite_tif_paths) > 1 else ''}")]

    # waite for TeraFly and Imaris conversion to finish ::::::::::::::::::::::::::::::::::::::::::::::::::::::::::::::::
    commands_progress_manger(queue, progress_bars, running_processes)

    if channels_need_tera_fly_conversion:
        p_log(
            f"{PrintColors.GREEN}{date_time_now()}: {PrintColors.ENDC}"
            f"waiting for TeraFly conversion to finish.\n\t"
            f"time elapsed so far {timedelta(seconds=time() - start_time)}")

    # Done :::::::::::::::::::::::::::::::::::::::::::::::::::::::::::::::::::::::::::::::::::::::::::::::::::::::::::::

    p_log(f"\n{PrintColors.GREEN}{date_time_now()}: {PrintColors.ENDC}done.\n\t"
          f"Time elapsed: {timedelta(seconds=time() - start_time)}")

    stitched_path.joinpath(log_file.name).write_bytes(log_file.read_bytes())


def get_cpu_sockets() -> int:
    try:
        # Execute a shell command to get the physical IDs
        command = "grep \"physical id\" /proc/cpuinfo"
        if sys.platform.lower() == "win32":
            command = "wmic cpu get socketdesignation"
        output: str = check_output(command, shell=True).decode()
        # Count the unique physical IDs
        sockets = len(set(output.strip().split('\n')[1:]))
        return sockets
    except Exception as inst:
        print(f"{PrintColors.FAIL}Unable to determine the number of CPU sockets."
              f"Error:\n"
              f"\ttype: {type(inst)}\n"
              f"\targs: {inst.args}\n"
              f"\t{inst}{PrintColors.ENDC}")
        return 1


if __name__ == '__main__':
    freeze_support()
    FlatNonFlatTrainingData = "image_classes.csv"
    cpu_instruction = "SSE2"
    os.environ['NUMEXPR_NUM_THREADS'] = f'{cpu_count(logical=False) // get_cpu_sockets()}'
    for item in ["SSE2", "AVX", "AVX2", "AVX512f"]:
        cpu_instruction = item if CPUFeature[item] else cpu_instruction
    PyScriptPath = Path(r".") / "TeraStitcher" / "pyscripts"
    if sys.platform.lower() == "win32":
        if get_cpu_sockets() > 1:
            os.environ['MKL_NUM_THREADS'] = '1'
            os.environ['OMP_NUM_THREADS'] = '1'
        print("Windows is detected.")
        psutil.Process().nice(getattr(psutil, "IDLE_PRIORITY_CLASS"))
        TeraStitcherPath = Path(r"TeraStitcher") / "Windows" / cpu_instruction
        os.environ["PATH"] = f"{os.environ['PATH']};{TeraStitcherPath.as_posix()}"
        os.environ["PATH"] = f"{os.environ['PATH']};{PyScriptPath.as_posix()}"
        terastitcher = "terastitcher.exe"
        mergedisplacements = "mergedisplacements.exe"
        teraconverter = "teraconverter.exe"
        nvidia_smi = "nvidia-smi.exe"
    elif sys.platform.lower() == 'linux':
        if USE_PYTORCH or USE_JAX:
            set_start_method('spawn')
        if USE_JAX:
            os.environ["XLA_PYTHON_CLIENT_PREALLOCATE"] = "false"
            os.environ["XLA_PYTHON_CLIENT_ALLOCATOR"] = "platform"
        os.environ["NUMPY_MADVISE_HUGEPAGE"] = "1"
        if 'microsoft' in uname().release.lower():
            print("Windows subsystem for Linux is detected.")
            nvidia_smi = "nvidia-smi.exe"
        else:
            print("Linux is detected.")
            nvidia_smi = "nvidia-smi"
        psutil.Process().nice(value=19)
        TeraStitcherPath = Path(r".") / "TeraStitcher" / "Linux" / cpu_instruction
        os.environ["PATH"] = f"{os.environ['PATH']}:{TeraStitcherPath.as_posix()}"
        os.environ["PATH"] = f"{os.environ['PATH']}:{PyScriptPath.as_posix()}"
        terastitcher = "terastitcher"
        mergedisplacements = "mergedisplacements"
        teraconverter = "teraconverter"
        os.environ["TERM"] = "xterm"
        os.environ["USECUDA_X_NCC"] = "1"  # set to '' to stop GPU acceleration
        if os.environ["USECUDA_X_NCC"] == "1":
            cuda_version = "11.7"
            if Path("/usr/lib/jvm/java-11-openjdk-amd64/lib/server").exists():
                os.environ["LD_LIBRARY_PATH"] = "/usr/lib/jvm/java-11-openjdk-amd64/lib/server"
            else:
                log.error("Error: JAVA path not found")
                raise RuntimeError
            try:
                cuda_version = compile(r"CUDA *Version: *(\d+(?:\.\d+)?)").findall(str(check_output([nvidia_smi])))[0]
            except (IndexError, CalledProcessError):
                pass
            if Path(f"/usr/local/cuda-{cuda_version}/").exists() and \
                    Path(f"/usr/local/cuda-{cuda_version}/bin").exists():
                os.environ["CUDA_ROOT_DIR"] = f"/usr/local/cuda-{cuda_version}/"
            elif Path(f"/usr/local/cuda/").exists() and \
                    Path(f"/usr/local/cuda/bin").exists():
                os.environ["CUDA_ROOT_DIR"] = f"/usr/local/cuda/"
            elif Path(f"/usr/lib/cuda/").exists() and \
                    Path(f"/usr/lib/cuda/bin").exists():
                os.environ["CUDA_ROOT_DIR"] = f"/usr/lib/cuda/"
            else:
                cuda_version = ask_for_a_number_in_range(
                    f"What is your cuda version (for example {cuda_version})?", (1, 20), float)
                if Path(f"/usr/local/cuda-{cuda_version}/").exists() and \
                        Path(f"/usr/local/cuda-{cuda_version}/bin").exists():
                    os.environ["CUDA_ROOT_DIR"] = f"/usr/local/cuda-{cuda_version}/"
                else:
                    log.error(f"Error: CUDA path not found in {os.environ['CUDA_ROOT_DIR']}")
                    raise RuntimeError
            os.environ["PATH"] = f"{os.environ['PATH']}:{os.environ['CUDA_ROOT_DIR']}/bin"
            os.environ["LD_LIBRARY_PATH"] = f"{os.environ['LD_LIBRARY_PATH']}:{os.environ['CUDA_ROOT_DIR']}/lib64"
            # os.environ["CUDA_VISIBLE_DEVICES"] = "0"  # to train on a specific GPU on a multi-gpu machine
    else:
        log.error("yet untested OS")
        raise RuntimeError

    num_gpus = 0
    try:
        num_gpus = str(check_output([nvidia_smi, "-L"])).count('UUID')
    except FileNotFoundError:
        pass

    terastitcher = TeraStitcherPath / terastitcher
    if not terastitcher.exists():
        log.error("Error: TeraStitcher not found")
        raise RuntimeError

    mergedisplacements = TeraStitcherPath / mergedisplacements  # parastitcher needs this program
    if not mergedisplacements.exists():
        log.error("Error: mergedisplacements not found")
        raise RuntimeError

    teraconverter = TeraStitcherPath / teraconverter
    if not terastitcher.exists():
        log.error("Error: TeraConverter not found")
        raise RuntimeError

    parastitcher = PyScriptPath / "Parastitcher.py"
    if not parastitcher.exists():
        log.error("Error: Parastitcher.py not found")
        raise RuntimeError

    paraconverter = PyScriptPath / "paraconverter.py"
    if not paraconverter.exists():
        log.error(f"Error: paraconverter.py not found\n{paraconverter}")
        raise RuntimeError

    imaris_converter = Path(r"imaris") / "ImarisConvertiv.exe"
    if not imaris_converter.exists():
        log.error("Error: ImarisConvertiv.exe not found")
        raise RuntimeError

    parser = ArgumentParser(
        description="Imaris to tif and TeraFly converter (version 0.1.0)\n\n",
        formatter_class=RawDescriptionHelpFormatter,
        epilog="Developed 2022 by Keivan Moradi, Hongwei Dong Lab (B.R.A.I.N) at UCLA\n"
    )
    parser.add_argument("--objective", type=str, required=True,
                        choices=("15x", "9x", "8x", "4x", "40x"),
                        help="objective resolution that is used for imaging: 4x, 8x, 9x, 15x, or 40x.")
    parser.add_argument("--input", "-i", type=str, required=True,
                        help="path to unstitched image in terastither format.")
    parser.add_argument("--tmptif", "-t", type=str, required=True,
                        help="path to temporary preprocessed but unstitched tif files.")
    parser.add_argument("--stitched", "-s", type=str, required=True,
                        help="path to stitched tif files.")
    parser.add_argument("--composite", type=str, required=False,
                        help="path to the composite RGB tif files. "
                             "If provided the image will be converted to a composite RGB color format.")
    parser.add_argument("--reference_channel", type=str, required=False, default='',
                        help="reference channel name for alignment. Applies to the composite image at the moment.")
    parser.add_argument("--stitch_based_on_reference_channel_alignment", default=False,
                        action=BooleanOptionalAction,
                        help="Apply alignment (terastitcger xml) of the reference channel to the rest of channels. "
                             "Works if more than one channels is acquired in one acquisition. "
                             "Disable if channels are acquired in separate acquisitions. "
                             "Default is --no-stitch_based_on_reference_channel_alignment.")
    parser.add_argument("--imaris", "-o", type=str, required=False,
                        help="path to imaris output file.")
    parser.add_argument("--terafly_channels", "-f", required=False, nargs='+', default=[],
                        help="list of channels that need terafly conversion")
    parser.add_argument("--terafly_path", type=str, required=False, default='',
                        help="terafly path. Imaris file parent folder by default.")
    # parser.add_argument("--deconvolve", "-fnt", type=str, required=False, default='',
    #                     help="path to output Fast Neurite Tracer files.")
    # parser.add_argument("--fnt", "-fnt", type=str, required=False, default='',
    #                     help="path to output Fast Neurite Tracer files.")
    parser.add_argument("--nthreads", "-n", type=int, default=cpu_count(logical=False),
                        help="number of threads. default is all physical cores for tif conversion and 12 for TeraFly.")
    parser.add_argument("--stitch_mip", default=False, action=BooleanOptionalAction,
                        help="stitch the MIP image. Default is --no-stitch_mip.")
    parser.add_argument("--need_raw_png_to_tiff_conversion", default=True, action=BooleanOptionalAction,
                        help="Image pre-processing: terastitcher cannot process raw of png file therefore tif "
                             "conversion is needed. "
                             "resume processing remaining files. Disable by --no-need_raw_png_to_tiff_conversion.")
    parser.add_argument("--gaussian", "-g", default=True, action=BooleanOptionalAction,
                        help="image pre-processing: apply Gaussian filter to denoise. Disabled by --no-gaussian.")
    parser.add_argument("--de_stripe", default=True, action=BooleanOptionalAction,
                        help="image pre-processing: apply de-striping algorithm. Disabled by --no-de_stripe")
    parser.add_argument("--padding_mode", type=str, default='wrap',
                        choices=("constant", "edge", "linear_ramp", "maximum", "mean", "median", "minimum", "reflect",
                                 "symmetric", "wrap", "empty"),
                        help="Padding method affects the edge artifacts during bleach correction. "
                             "The default mode is wrap, but in some cases reflect method works better. "
                             "Options: constant, edge, linear_ramp, maximum, mean, median, minimum, reflect, "
                             "symmetric, wrap, and empty")
    parser.add_argument("--isotropic", default=False, action=BooleanOptionalAction,
                        help="image pre-processing: during png/raw to tif conversion downsize or upsize the image "
                             "on xy plane so that voxel size on xy plane become identical to the z axis. "
                             "Default is --no-isotropic")
    parser.add_argument("--bleach_correction", default=True, action=BooleanOptionalAction,
                        help="image post-processing: correct image bleaching. Disable by --no-bleach_correction.")
    parser.add_argument("--bleach_correction_channels", required=False, nargs='+', default=[],
                        help="image post-processing: list of channels that need bleach correction. "
                             "All channels by default.")
    parser.add_argument("--background_subtraction", default=False, action=BooleanOptionalAction,
                        help="image post-processing: apply lightsheet cleaning algorithm. "
                             "Default is --no-background_subtraction")
    parser.add_argument("--background_subtraction_channels", required=False, nargs='+', default=[],
                        help="image post-processing:  list of channels that need background subtraction. "
                             "All channels by default.")
    parser.add_argument("--convert_to_8bit", default=True, action=BooleanOptionalAction,
                        help="Image post-processing: convert to 8-bit. Disable by --no-convert_to_8bit")
    parser.add_argument("--rot90", default=True, action=BooleanOptionalAction,
                        help="Image post-processing: rotate the stitched image for 90 degrees. Disable by --no-rot90")
    parser.add_argument("--compression_method", "-zm", type=str, default="ADOBE_DEFLATE",
                        choices=("ADOBE_DEFLATE", "LZW", "PackBits"),
                        help="image pre/post-processing: compression method for tif files. Default is ADOBE_DEFLATE. "
                             "LZW and PackBits are also supported.")
    parser.add_argument("--compression_level", "-zl", type=int, default=1,
                        choices=range(0, 10), metavar="[0-9]",
                        help="image pre/post-processing: compression level for tif files. Default is 1.")
    parser.add_argument("--voxel_size_target", "-dt", type=float, default=10,
                        help="Image post-processing: target voxel size in µm for 3D downsampling & atlas registration.")
    parser.add_argument("--resume", default=True, action=BooleanOptionalAction,
                        help="Does not apply to FNT or IMS conversion. "
                             "resume processing remaining files. Disable by --no-resume.")
    parser.add_argument("--timeout", type=float, default=None,
                        help="corrupt files: timeout in seconds for image reading. "
                             "Applies to image series and tsv volumes (not ims). "
                             "adds up to 30 percent overhead for copying the data from one process to another "
                             "but if you have corrupt files you can find them this way.")
    parser.add_argument("--skipconf", default=False, action=BooleanOptionalAction,
                        help="Skip confirmation message before beginning processing.")
    parser.add_argument("--skip_inspection", default=False, action=BooleanOptionalAction,
                        help="Skip inspecting unstitched image folders for missing tiles.")
    parser.add_argument("--exclude_gpus", required=False, nargs='+', default=[],
                        help="gpu indices that start from 0 and needs to be excluded.")
    parser.add_argument("--vram_mem_fraction_gpu0", required=False, type=float, default=1.0,
                        help="reduce the memory usage for GPU0 so the computer remain responsive.")
    parser.add_argument("--enable_axis_correction", default=False, action=BooleanOptionalAction,
                        help="include to automatically flip axes if necessary when processing .ims files")
    main(parser.parse_args())<|MERGE_RESOLUTION|>--- conflicted
+++ resolved
@@ -1407,15 +1407,10 @@
             p_log(f"{PrintColors.WARNING}"
                   f"Warning: since number of channels are more than 3 merging the first 3 channels only."
                   f"{PrintColors.ENDC}")
-<<<<<<< HEAD
-            composite_tif_paths = [composite_path] + stitched_tif_paths[3:]
-        else:
-            composite_tif_paths = [composite_path]
-=======
             composite_tif_paths = [composite_path / "original/RGB"] + stitched_tif_paths[3:]
         else:
             composite_tif_paths = [composite_path / "original/RGB"]
->>>>>>> c8bc99e2
+
 
         align_main(align_namespace)
 
