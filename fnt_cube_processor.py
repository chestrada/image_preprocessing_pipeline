--- conflicted
+++ resolved
@@ -9,11 +9,11 @@
 import psutil
 from nrrd import read, write
 from numpy import dtype as np_d_type
-from numpy import rot90, float32, iinfo, clip, ndarray, array, pad
+from numpy import rot90, float32, iinfo, clip, ndarray
 from psutil import cpu_count
 from pycudadecon import make_otf, decon
 from skimage.filters import gaussian
-from tifffile import imwrite, TiffFile
+from tifffile import imwrite
 from tqdm import tqdm
 from shutil import copy
 
@@ -248,19 +248,12 @@
                         wavelength=deconvolution_args['wavelength_em'],  # int: Emission wavelength in nm
                         na=deconvolution_args['na'],  # float: Numerical Aperture (default: {1.5})
                         nimm=deconvolution_args['nimm'],  # float: Refractive index of immersion medium (default: {1.3})
-                        # pad_val=10
                     )
-<<<<<<< HEAD
                 if gpu_semaphore is not None:
                     gpu_semaphore.put(gpu)
                 gaussian(img_decon, 0.5, output=img_decon)
                 if gpu_semaphore is not None:
                     gpu = gpu_semaphore.get(block=True)
-=======
-                # print("image size after first decon: ", img_decon.shape)
-                gaussian(img_decon, 0.5, output=img_decon)
-                # print("image size after gaussian: ", img_decon.shape)
->>>>>>> debc9eab
                 with suppress_output():
                     img_decon = decon(
                         img_decon,
@@ -292,7 +285,7 @@
                 clip(img, iinfo(dtype).min, iinfo(dtype).max, out=img)
                 img = img.astype(dtype)
             tmp_file = output_file.parent / (output_file.name + ".tmp")
-            write(filename=tmp_file.__str__(), data=img, header=header, compression_level=1)
+            write(file=tmp_file.__str__(), data=img, header=header, compression_level=1)
             tmp_file.rename(output_file)
 
     return return_code
